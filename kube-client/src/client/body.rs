use std::{
    error::Error as StdError,
    fmt,
    pin::Pin,
    task::{ready, Context, Poll},
};

use bytes::Bytes;
use futures::{stream::Stream, TryStreamExt};
use http_body::{Body as HttpBody, Frame, SizeHint};
use http_body_util::{combinators::UnsyncBoxBody, BodyExt, BodyStream};

/// A request body.
pub struct Body {
    kind: Kind,
}

impl fmt::Debug for Body {
    fn fmt(&self, f: &mut fmt::Formatter<'_>) -> fmt::Result {
        f.debug_struct("Body").finish()
    }
}

enum Kind {
    Once(Option<Bytes>),
    Wrap(UnsyncBoxBody<Bytes, Box<dyn StdError + Send + Sync>>),
}

impl Body {
    fn new(kind: Kind) -> Self {
        Body { kind }
    }

    /// Create an empty body
    pub fn empty() -> Self {
        Self::new(Kind::Once(None))
    }

    pub(crate) fn wrap_body<B>(body: B) -> Self
    where
        B: HttpBody<Data = Bytes> + Send + 'static,
        B::Error: Into<Box<dyn std::error::Error + Send + Sync>>,
    {
        Body::new(Kind::Wrap(body.map_err(Into::into).boxed_unsync()))
    }

<<<<<<< HEAD
    /// Collect all the pieces of the body
    pub async fn collect_bytes(self) -> Result<Bytes, crate::Error> {
        Ok(<Self as BodyExt>::collect(self).await?.to_bytes())
=======
    pub(crate) fn into_data_stream(
        self,
    ) -> impl Stream<Item = Result<<Self as HttpBody>::Data, <Self as HttpBody>::Error>> {
        Box::pin(BodyStream::new(self).try_filter_map(|frame| async { Ok(frame.into_data().ok()) }))
>>>>>>> 05d115be
    }
}

impl From<Bytes> for Body {
    fn from(bytes: Bytes) -> Self {
        if bytes.is_empty() {
            Self::empty()
        } else {
            Self::new(Kind::Once(Some(bytes)))
        }
    }
}

impl From<Vec<u8>> for Body {
    fn from(vec: Vec<u8>) -> Self {
        Self::from(Bytes::from(vec))
    }
}

impl HttpBody for Body {
    type Data = Bytes;
    type Error = crate::Error;

    fn poll_frame(
        mut self: Pin<&mut Self>,
        cx: &mut Context<'_>,
    ) -> Poll<Option<Result<http_body::Frame<Self::Data>, Self::Error>>> {
        match self.kind {
            Kind::Once(ref mut val) => {
                if let Some(data) = val.take() {
                    Poll::Ready(Some(Ok(Frame::data(data))))
                } else {
                    Poll::Ready(None)
                }
            }
            Kind::Wrap(ref mut stream) => Poll::Ready(
                ready!(Pin::new(stream).poll_frame(cx))
                    .map(|opt_chunk| opt_chunk.map_err(crate::Error::Service)),
            ),
        }
    }

    fn size_hint(&self) -> SizeHint {
        match &self.kind {
            Kind::Once(Some(bytes)) => SizeHint::with_exact(bytes.len() as u64),
            Kind::Once(None) => SizeHint::with_exact(0),
            Kind::Wrap(body) => body.size_hint(),
        }
    }

    fn is_end_stream(&self) -> bool {
        match &self.kind {
            Kind::Once(Some(bytes)) => bytes.is_empty(),
            Kind::Once(None) => true,
            Kind::Wrap(body) => body.is_end_stream(),
        }
    }
}<|MERGE_RESOLUTION|>--- conflicted
+++ resolved
@@ -44,16 +44,15 @@
         Body::new(Kind::Wrap(body.map_err(Into::into).boxed_unsync()))
     }
 
-<<<<<<< HEAD
     /// Collect all the pieces of the body
     pub async fn collect_bytes(self) -> Result<Bytes, crate::Error> {
         Ok(<Self as BodyExt>::collect(self).await?.to_bytes())
-=======
+    }
+
     pub(crate) fn into_data_stream(
         self,
     ) -> impl Stream<Item = Result<<Self as HttpBody>::Data, <Self as HttpBody>::Error>> {
         Box::pin(BodyStream::new(self).try_filter_map(|frame| async { Ok(frame.into_data().ok()) }))
->>>>>>> 05d115be
     }
 }
 
