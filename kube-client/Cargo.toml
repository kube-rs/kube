--- conflicted
+++ resolved
@@ -57,13 +57,8 @@
 jsonpath_lib = { version = "0.3.0", optional = true }
 tokio-util = { version = "0.7.0", optional = true, features = ["io", "codec"] }
 hyper = { version = "0.14.13", optional = true, features = ["client", "http1", "stream", "tcp"] }
-<<<<<<< HEAD
 hyper-rustls = { version = "0.23.1", optional = true }
-tokio-tungstenite = { version = "0.17.1", optional = true }
-=======
-hyper-rustls = { version = "0.23.0", optional = true }
 tokio-tungstenite = { version = "0.18.0", optional = true }
->>>>>>> d1cc6352
 tower = { version = "0.4.6", optional = true, features = ["buffer", "filter", "util"] }
 tower-http = { version = "0.3.2", optional = true, features = ["auth", "map-response-body", "trace"] }
 hyper-timeout = {version = "0.4.1", optional = true }
