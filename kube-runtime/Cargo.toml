--- conflicted
+++ resolved
@@ -23,34 +23,11 @@
 # Define the configuration attribute `docsrs`. Used to enable `doc_cfg` feature.
 rustdoc-args = ["--cfg", "docsrs"]
 
-<<<<<<< HEAD
-[dependencies]
-futures = "0.3.17"
-kube-client = { path = "../kube-client", version = "=0.88.1", default-features = false, features = ["jsonpatch", "client"] }
-derivative = "2.1.1"
-serde = "1.0.130"
-smallvec = "1.7.0"
-ahash = "0.8"
-parking_lot = "0.12.0"
-pin-project = "1.0.2"
-tokio = { version = "1.14.0", features = ["time"] }
-tokio-util = { version = "0.7.0", features = ["time"] }
-tracing = "0.1.36"
-json-patch = "1.0.0"
-serde_json = "1.0.68"
-thiserror = "1.0.29"
-backoff = "0.4.0"
-async-trait = "0.1.64"
-hashbrown = "0.14.0"
-async-broadcast = "0.7.0"
-async-stream = "0.3.5"
-=======
 [lints]
 #workspace = true
 rust.unsafe_code = "forbid"
 # TODO: make this pass and switch to workspace lints
 #rust.missing_docs = "warn"
->>>>>>> acc347ed
 
 [dependencies]
 futures.workspace = true
@@ -71,6 +48,8 @@
 async-trait.workspace = true
 hashbrown.workspace = true
 k8s-openapi.workspace = true
+async-broadcast = "0.7.0"
+async-stream = "0.3.5"
 
 [dev-dependencies]
 kube = { path = "../kube", features = ["derive", "client", "runtime"], version = "<1.0.0, >=0.60.0" }
