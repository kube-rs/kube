//! Runs a user-supplied reconciler function on objects when they (or related objects) are updated

use self::runner::Runner;
use crate::{
    reflector::{
        reflector,
        store::{Store, Writer},
        ObjectRef,
    },
    scheduler::{scheduler, ScheduleRequest},
<<<<<<< HEAD
    utils::{
        trystream_try_via, CancelableJoinHandle, KubeRuntimeStreamExt, StreamBackoff,
        WatchStreamExt,
    },
    watcher::{self, watcher},
=======
    utils::{trystream_try_via, CancelableJoinHandle, KubeRuntimeStreamExt, StreamBackoff, WatchStreamExt},
    watcher::{self, watcher, Config},
>>>>>>> 465ec9db
};
use backoff::backoff::Backoff;
use derivative::Derivative;
use futures::{
    channel,
    future::{self, BoxFuture},
    ready, stream, Future, FutureExt, Stream, StreamExt, TryFuture, TryFutureExt, TryStream,
    TryStreamExt,
};
use kube_client::api::{Api, DynamicObject, Resource};
use pin_project::pin_project;
use serde::de::DeserializeOwned;
use std::{
    fmt::{Debug, Display},
    hash::Hash,
    sync::Arc,
    task::Poll,
    time::Duration,
};
use stream::BoxStream;
use thiserror::Error;
use tokio::{runtime::Handle, time::Instant};
use tracing::{info_span, Instrument};

mod future_hash_map;
mod runner;

#[derive(Debug, Error)]
pub enum Error<ReconcilerErr: 'static, QueueErr: 'static> {
    #[error("tried to reconcile object {0} that was not found in local store")]
    ObjectNotFound(ObjectRef<DynamicObject>),
    #[error("reconciler for object {1} failed")]
    ReconcilerFailed(#[source] ReconcilerErr, ObjectRef<DynamicObject>),
    #[error("event queue error")]
    QueueError(#[source] QueueErr),
}

/// Results of the reconciliation attempt
#[derive(Debug, Clone, Eq, PartialEq)]
pub struct Action {
    /// Whether (and when) to next trigger the reconciliation if no external watch triggers hit
    ///
    /// For example, use this to query external systems for updates, expire time-limited resources, or
    /// (in your `error_policy`) retry after errors.
    requeue_after: Option<Duration>,
}

impl Action {
    /// Action to the reconciliation at this time even if no external watch triggers hit
    ///
    /// This is the best-practice action that ensures eventual consistency of your controller
    /// even in the case of missed changes (which can happen).
    ///
    /// Watch events are not normally missed, so running this once per hour (`Default`) as a fallback is reasonable.
    #[must_use]
    pub fn requeue(duration: Duration) -> Self {
        Self {
            requeue_after: Some(duration),
        }
    }

    /// Do nothing until a change is detected
    ///
    /// This stops the controller periodically reconciling this object until a relevant watch event
    /// was **detected**.
    ///
    /// **Warning**: If you have watch desyncs, it is possible to miss changes entirely.
    /// It is therefore not recommended to disable requeuing this way, unless you have
    /// frequent changes to the underlying object, or some other hook to retain eventual consistency.
    #[must_use]
    pub fn await_change() -> Self {
        Self {
            requeue_after: None,
        }
    }
}

/// Helper for building custom trigger filters, see the implementations of [`trigger_self`] and [`trigger_owners`] for some examples.
pub fn trigger_with<T, K, I, S>(
    stream: S,
    mapper: impl Fn(T) -> I,
) -> impl Stream<Item = Result<ReconcileRequest<K>, S::Error>>
where
    S: TryStream<Ok = T>,
    I: IntoIterator,
    I::Item: Into<ReconcileRequest<K>>,
    K: Resource,
{
    stream
        .map_ok(move |obj| stream::iter(mapper(obj).into_iter().map(Into::into).map(Ok)))
        .try_flatten()
}

/// Enqueues the object itself for reconciliation
pub fn trigger_self<K, S>(
    stream: S,
    dyntype: K::DynamicType,
) -> impl Stream<Item = Result<ReconcileRequest<K>, S::Error>>
where
    S: TryStream<Ok = K>,
    K: Resource,
    K::DynamicType: Clone,
{
    trigger_with(stream, move |obj| {
        Some(ReconcileRequest {
            obj_ref: ObjectRef::from_obj_with(&obj, dyntype.clone()),
            reason: ReconcileReason::ObjectUpdated,
        })
    })
}

/// Enqueues any mapper returned `K` types for reconciliation
fn trigger_others<S, K, I>(
    stream: S,
    mapper: impl Fn(S::Ok) -> I + Sync + Send + 'static,
    dyntype: <S::Ok as Resource>::DynamicType,
) -> impl Stream<Item = Result<ReconcileRequest<K>, S::Error>>
where
    // Input stream has items as some Resource (via Controller::watches)
    S: TryStream,
    S::Ok: Resource,
    <S::Ok as Resource>::DynamicType: Clone,
    // Output stream is requests for the root type K
    K: Resource,
    K::DynamicType: Clone,
    // but the mapper can produce many of them
    I: 'static + IntoIterator<Item = ObjectRef<K>>,
    I::IntoIter: Send,
{
    trigger_with(stream, move |obj| {
        let watch_ref = ObjectRef::from_obj_with(&obj, dyntype.clone()).erase();
        mapper(obj)
            .into_iter()
            .map(move |mapped_obj_ref| ReconcileRequest {
                obj_ref: mapped_obj_ref,
                reason: ReconcileReason::RelatedObjectUpdated {
                    obj_ref: Box::new(watch_ref.clone()),
                },
            })
    })
}

/// Enqueues any owners of type `KOwner` for reconciliation
pub fn trigger_owners<KOwner, S>(
    stream: S,
    owner_type: KOwner::DynamicType,
    child_type: <S::Ok as Resource>::DynamicType,
) -> impl Stream<Item = Result<ReconcileRequest<KOwner>, S::Error>>
where
    S: TryStream,
    S::Ok: Resource,
    <S::Ok as Resource>::DynamicType: Clone,
    KOwner: Resource,
    KOwner::DynamicType: Clone,
{
    let mapper = move |obj: S::Ok| {
        let meta = obj.meta().clone();
        let ns = meta.namespace;
        let owner_type = owner_type.clone();
        meta.owner_references
            .into_iter()
            .flatten()
<<<<<<< HEAD
            .filter_map(move |owner| {
                ObjectRef::from_owner_ref(ns.as_deref(), &owner, owner_type.clone())
            })
            .map(move |owner_ref| ReconcileRequest {
                obj_ref: owner_ref,
                reason: ReconcileReason::RelatedObjectUpdated {
                    obj_ref: Box::new(child_ref.clone()),
                },
            })
    })
=======
            .filter_map(move |owner| ObjectRef::from_owner_ref(ns.as_deref(), &owner, owner_type.clone()))
    };
    trigger_others(stream, mapper, child_type)
>>>>>>> 465ec9db
}

/// A request to reconcile an object, annotated with why that request was made.
///
/// NOTE: The reason is ignored for comparison purposes. This means that, for example,
/// an object can only occupy one scheduler slot, even if it has been scheduled for multiple reasons.
/// In this case, only *the first* reason is stored.
#[derive(Derivative)]
#[derivative(
    Debug(bound = "K::DynamicType: Debug"),
    Clone(bound = "K::DynamicType: Clone"),
    PartialEq(bound = "K::DynamicType: PartialEq"),
    Eq(bound = "K::DynamicType: Eq"),
    Hash(bound = "K::DynamicType: Hash")
)]
pub struct ReconcileRequest<K: Resource> {
    pub obj_ref: ObjectRef<K>,
    #[derivative(PartialEq = "ignore", Hash = "ignore")]
    pub reason: ReconcileReason,
}

impl<K: Resource> From<ObjectRef<K>> for ReconcileRequest<K> {
    fn from(obj_ref: ObjectRef<K>) -> Self {
        ReconcileRequest {
            obj_ref,
            reason: ReconcileReason::Unknown,
        }
    }
}

#[derive(Debug, Clone)]
pub enum ReconcileReason {
    Unknown,
    ObjectUpdated,
    RelatedObjectUpdated {
        obj_ref: Box<ObjectRef<DynamicObject>>,
    },
    ReconcilerRequestedRetry,
    ErrorPolicyRequestedRetry,
    BulkReconcile,
    Custom {
        reason: String,
    },
}

impl Display for ReconcileReason {
    fn fmt(&self, f: &mut std::fmt::Formatter<'_>) -> std::fmt::Result {
        match self {
            ReconcileReason::Unknown => f.write_str("unknown"),
            ReconcileReason::ObjectUpdated => f.write_str("object updated"),
            ReconcileReason::RelatedObjectUpdated { obj_ref: object } => {
                f.write_fmt(format_args!("related object updated: {object}"))
            }
            ReconcileReason::BulkReconcile => f.write_str("bulk reconcile requested"),
            ReconcileReason::ReconcilerRequestedRetry => f.write_str("reconciler requested retry"),
            ReconcileReason::ErrorPolicyRequestedRetry => {
                f.write_str("error policy requested retry")
            }
            ReconcileReason::Custom { reason } => f.write_str(reason),
        }
    }
}

const APPLIER_REQUEUE_BUF_SIZE: usize = 100;

/// Apply a reconciler to an input stream, with a given retry policy
///
/// Takes a `store` parameter for the core objects, which should usually be updated by a [`reflector`].
///
/// The `queue` indicates which objects should be reconciled. For the core objects this will usually be
/// the [`reflector`] (piped through [`trigger_self`]). If your core objects own any subobjects then you
/// can also make them trigger reconciliations by [merging](`futures::stream::select`) the [`reflector`]
/// with a [`watcher`](watcher()) or [`reflector`](reflector()) for the subobject.
///
/// This is the "hard-mode" version of [`Controller`], which allows you some more customization
/// (such as triggering from arbitrary [`Stream`]s), at the cost of being a bit more verbose.
pub fn applier<K, QueueStream, ReconcilerFut, Ctx>(
    mut reconciler: impl FnMut(Arc<K>, Arc<Ctx>) -> ReconcilerFut,
    error_policy: impl Fn(Arc<K>, &ReconcilerFut::Error, Arc<Ctx>) -> Action,
    context: Arc<Ctx>,
    store: Store<K>,
    queue: QueueStream,
) -> impl Stream<Item = Result<(ObjectRef<K>, Action), Error<ReconcilerFut::Error, QueueStream::Error>>>
where
    K: Clone + Resource + 'static,
    K::DynamicType: Debug + Eq + Hash + Clone + Unpin,
    ReconcilerFut: TryFuture<Ok = Action> + Unpin,
    ReconcilerFut::Error: std::error::Error + 'static,
    QueueStream: TryStream,
    QueueStream::Ok: Into<ReconcileRequest<K>>,
    QueueStream::Error: std::error::Error + 'static,
{
    let (scheduler_shutdown_tx, scheduler_shutdown_rx) = channel::oneshot::channel();
    let (scheduler_tx, scheduler_rx) =
        channel::mpsc::channel::<ScheduleRequest<ReconcileRequest<K>>>(APPLIER_REQUEUE_BUF_SIZE);
    let error_policy = Arc::new(error_policy);
    // Create a stream of ObjectRefs that need to be reconciled
    trystream_try_via(
        // input: stream combining scheduled tasks and user specified inputs event
        Box::pin(stream::select(
            // 1. inputs from users queue stream
            queue
                .map_err(Error::QueueError)
                .map_ok(|request| ScheduleRequest {
                    message: request.into(),
                    run_at: Instant::now() + Duration::from_millis(1),
                })
                .on_complete(async move {
                    // On error: scheduler has already been shut down and there is nothing for us to do
                    let _ = scheduler_shutdown_tx.send(());
                    tracing::debug!("applier queue terminated, starting graceful shutdown")
                }),
            // 2. requests sent to scheduler_tx
            scheduler_rx
                .map(Ok)
                .take_until(scheduler_shutdown_rx)
                .on_complete(async { tracing::debug!("applier scheduler consumer terminated") }),
        )),
        // all the Oks from the select gets passed through the scheduler stream, and are then executed
        move |s| {
            Runner::new(scheduler(s), move |request| {
                let request = request.clone();
                match store.get(&request.obj_ref) {
                    Some(obj) => {
                        let scheduler_tx = scheduler_tx.clone();
                        let error_policy_ctx = context.clone();
                        let error_policy = error_policy.clone();
                        let reconciler_span = info_span!(
                            "reconciling object",
                            "object.ref" = %request.obj_ref,
                            object.reason = %request.reason
                        );
                        reconciler_span
                            .in_scope(|| reconciler(Arc::clone(&obj), context.clone()))
                            .into_future()
                            .then(move |res| {
                                let error_policy = error_policy;
                                RescheduleReconciliation::new(
                                    res,
                                    |err| error_policy(obj, err, error_policy_ctx),
                                    request.obj_ref.clone(),
                                    scheduler_tx,
                                )
                                // Reconciler errors are OK from the applier's PoV, we need to apply the error policy
                                // to them separately
                                .map(|res| Ok((request.obj_ref, res)))
                            })
                            .instrument(reconciler_span)
                            .left_future()
                    }
                    None => {
                        future::err(Error::ObjectNotFound(request.obj_ref.erase())).right_future()
                    }
                }
            })
            .on_complete(async { tracing::debug!("applier runner terminated") })
        },
    )
    .on_complete(async { tracing::debug!("applier runner-merge terminated") })
    // finally, for each completed reconcile call:
    .and_then(move |(obj_ref, reconciler_result)| async move {
        match reconciler_result {
            Ok(action) => Ok((obj_ref, action)),
            Err(err) => Err(Error::ReconcilerFailed(err, obj_ref.erase())),
        }
    })
    .on_complete(async { tracing::debug!("applier terminated") })
}

/// Internal helper [`Future`] that reschedules reconciliation of objects (if required), in the scheduled context of the reconciler
///
/// This could be an `async fn`, but isn't because we want it to be [`Unpin`]
#[pin_project]
#[must_use]
struct RescheduleReconciliation<K: Resource, ReconcilerErr> {
    reschedule_tx: channel::mpsc::Sender<ScheduleRequest<ReconcileRequest<K>>>,

    reschedule_request: Option<ScheduleRequest<ReconcileRequest<K>>>,
    result: Option<Result<Action, ReconcilerErr>>,
}

impl<K, ReconcilerErr> RescheduleReconciliation<K, ReconcilerErr>
where
    K: Resource,
{
    fn new(
        result: Result<Action, ReconcilerErr>,
        error_policy: impl FnOnce(&ReconcilerErr) -> Action,
        obj_ref: ObjectRef<K>,
        reschedule_tx: channel::mpsc::Sender<ScheduleRequest<ReconcileRequest<K>>>,
    ) -> Self {
        let reconciler_finished_at = Instant::now();

        let (action, reschedule_reason) = result.as_ref().map_or_else(
            |err| {
                (
                    error_policy(err),
                    ReconcileReason::ErrorPolicyRequestedRetry,
                )
            },
            |action| (action.clone(), ReconcileReason::ReconcilerRequestedRetry),
        );

        Self {
            reschedule_tx,
            reschedule_request: action.requeue_after.map(|requeue_after| ScheduleRequest {
                message: ReconcileRequest {
                    obj_ref,
                    reason: reschedule_reason,
                },
                run_at: reconciler_finished_at + requeue_after,
            }),
            result: Some(result),
        }
    }
}

impl<K, ReconcilerErr> Future for RescheduleReconciliation<K, ReconcilerErr>
where
    K: Resource,
{
    type Output = Result<Action, ReconcilerErr>;

    fn poll(self: std::pin::Pin<&mut Self>, cx: &mut std::task::Context<'_>) -> Poll<Self::Output> {
        let this = self.get_mut();

        if this.reschedule_request.is_some() {
            let rescheduler_ready = ready!(this.reschedule_tx.poll_ready(cx));
            let reschedule_request = this
                .reschedule_request
                .take()
                .expect("PostReconciler::reschedule_request was taken during processing");
            // Failure to schedule item = in graceful shutdown mode, ignore
            if let Ok(()) = rescheduler_ready {
                let _ = this.reschedule_tx.start_send(reschedule_request);
            }
        }

        Poll::Ready(
            this.result
                .take()
                .expect("PostReconciler::result was already taken"),
        )
    }
}

/// Controller for a Resource `K`
///
/// A controller is an infinite stream of objects to be reconciled.
///
/// Once `run` and continuously awaited, it continuously calls out to user provided
/// `reconcile` and `error_policy` callbacks whenever relevant changes are detected
/// or if errors are seen from `reconcile`.
///
/// Reconciles are generally requested for all changes on your root objects.
/// Changes to managed child resources will also trigger the reconciler for the
/// managing object by travirsing owner references (for `Controller::owns`),
/// or traverse a custom mapping (for `Controller::watches`).
///
/// This mapping mechanism ultimately hides the reason for the reconciliation request,
/// and forces you to write an idempotent reconciler.
///
/// General setup:
/// ```no_run
/// use kube::{Api, Client, CustomResource};
/// use kube::runtime::{controller::{Controller, Action}, watcher, reflector};
/// # use serde::{Deserialize, Serialize};
/// # use tokio::time::Duration;
/// use futures::StreamExt;
/// use k8s_openapi::api::core::v1::ConfigMap;
/// use schemars::JsonSchema;
/// # use std::sync::Arc;
/// use thiserror::Error;
///
/// #[derive(Debug, Error)]
/// enum Error {}
///
/// /// A custom resource
/// #[derive(CustomResource, Debug, Clone, Deserialize, Serialize, JsonSchema)]
/// #[kube(group = "nullable.se", version = "v1", kind = "ConfigMapGenerator", namespaced)]
/// struct ConfigMapGeneratorSpec {
///     content: String,
/// }
///
/// /// The reconciler that will be called when either object change
/// async fn reconcile(g: Arc<ConfigMapGenerator>, _ctx: Arc<()>) -> Result<Action, Error> {
///     // .. use api here to reconcile a child ConfigMap with ownerreferences
///     // see configmapgen_controller example for full info
///     Ok(Action::requeue(Duration::from_secs(300)))
/// }
/// /// an error handler that will be called when the reconciler fails with access to both the
/// /// object that caused the failure and the actual error
/// fn error_policy(obj: Arc<ConfigMapGenerator>, _error: &Error, _ctx: Arc<()>) -> Action {
///     Action::requeue(Duration::from_secs(60))
/// }
///
/// /// something to drive the controller
/// #[tokio::main]
/// async fn main() -> Result<(), Box<dyn std::error::Error>> {
///     let client = Client::try_default().await?;
///     let context = Arc::new(()); // bad empty context - put client in here
///     let cmgs = Api::<ConfigMapGenerator>::all(client.clone());
///     let cms = Api::<ConfigMap>::all(client.clone());
///     Controller::new(cmgs, watcher::Config::default())
///         .owns(cms, watcher::Config::default())
///         .run(reconcile, error_policy, context)
///         .for_each(|res| async move {
///             match res {
///                 Ok(o) => println!("reconciled {:?}", o),
///                 Err(e) => println!("reconcile failed: {:?}", e),
///             }
///         })
///         .await; // controller does nothing unless polled
///     Ok(())
/// }
/// ```
pub struct Controller<K>
where
    K: Clone + Resource + Debug + 'static,
    K::DynamicType: Eq + Hash,
{
    // NB: Need to Unpin for stream::select_all
    trigger_selector:
        stream::SelectAll<BoxStream<'static, Result<ReconcileRequest<K>, watcher::Error>>>,
    trigger_backoff: Box<dyn Backoff + Send>,
    /// [`run`](crate::Controller::run) starts a graceful shutdown when any of these [`Future`]s complete,
    /// refusing to start any new reconciliations but letting any existing ones finish.
    graceful_shutdown_selector: Vec<BoxFuture<'static, ()>>,
    /// [`run`](crate::Controller::run) terminates immediately when any of these [`Future`]s complete,
    /// requesting that all running reconciliations be aborted.
    /// However, note that they *will* keep running until their next yield point (`.await`),
    /// blocking [`tokio::runtime::Runtime`] destruction (unless you follow up by calling [`std::process::exit`] after `run`).
    forceful_shutdown_selector: Vec<BoxFuture<'static, ()>>,
    dyntype: K::DynamicType,
    reader: Store<K>,
}

impl<K> Controller<K>
where
    K: Clone + Resource + DeserializeOwned + Debug + Send + Sync + 'static,
    K::DynamicType: Eq + Hash + Clone,
{
    /// Create a Controller for a resource `K`
    ///
    /// Takes an [`Api`] object that determines how the `Controller` listens for changes to the `K`.
    ///
    /// The [`Config`] controls to the possible subset of objects of `K` that you want to manage
    /// and receive reconcile events for.
    /// For the full set of objects `K` in the given `Api` scope, you can use [`Config::default`].
    #[must_use]
    pub fn new(main_api: Api<K>, wc: Config) -> Self
    where
        K::DynamicType: Default,
    {
        Self::new_with(main_api, wc, Default::default())
    }

    /// Create a Controller for a resource `K`
    ///
    /// Takes an [`Api`] object that determines how the `Controller` listens for changes to the `K`.
    ///
    /// The [`Config`] lets you define a possible subset of objects of `K` that you want the [`Api`]
    /// to watch - in the Api's  configured scope - and receive reconcile events for.
    /// For the full set of objects `K` in the given `Api` scope, you can use [`Config::default`].
    ///
    /// This variant constructor is for [`dynamic`] types found through discovery. Prefer [`Controller::new`] for static types.
    ///
    /// [`Config`]: crate::watcher::Config
    /// [`Api`]: kube_client::Api
    /// [`dynamic`]: kube_client::core::dynamic
    /// [`Config::default`]: crate::watcher::Config::default
    pub fn new_with(main_api: Api<K>, wc: Config, dyntype: K::DynamicType) -> Self {
        let writer = Writer::<K>::new(dyntype.clone());
        let reader = writer.as_reader();
        let mut trigger_selector = stream::SelectAll::new();
        let self_watcher = trigger_self(
<<<<<<< HEAD
            reflector(
                writer,
                watcher(owned_api, lp).map_ok(|mut ev| {
                    let strip_mf = |o: &mut K| {
                        o.meta_mut().managed_fields = None;
                    };
                    match &mut ev {
                        watcher::Event::Applied(o) => strip_mf(o),
                        watcher::Event::Deleted(o) => strip_mf(o),
                        watcher::Event::Restarted(os) => os.iter_mut().for_each(strip_mf),
                    }
                    ev
                }),
            )
            .applied_objects(),
=======
            reflector(writer, watcher(main_api, wc)).applied_objects(),
>>>>>>> 465ec9db
            dyntype.clone(),
        )
        .boxed();
        trigger_selector.push(self_watcher);
        Self {
            trigger_selector,
            trigger_backoff: Box::new(watcher::default_backoff()),
            graceful_shutdown_selector: vec![
                // Fallback future, ensuring that we never terminate if no additional futures are added to the selector
                future::pending().boxed(),
            ],
            forceful_shutdown_selector: vec![
                // Fallback future, ensuring that we never terminate if no additional futures are added to the selector
                future::pending().boxed(),
            ],
            dyntype,
            reader,
        }
    }

    /// Create a Controller for a resource `K` from a stream of `K` objects
    ///
    /// Same as [`Controller::new`], but instead of an `Api`, a stream of resources is used.
    /// This allows for customized and pre-filtered watch streams to be used as a trigger,
    /// as well as sharing input streams between multiple controllers.
    ///
    /// **NB**: This is constructor requires an [`unstable`](https://github.com/kube-rs/kube/blob/main/kube-runtime/Cargo.toml#L17-L21) feature.
    ///
    /// # Example:
    ///
    /// ```no_run
    /// # use futures::StreamExt;
    /// # use k8s_openapi::api::apps::v1::Deployment;
    /// # use kube::runtime::controller::{Action, Controller};
    /// # use kube::runtime::{predicates, watcher, reflector, WatchStreamExt};
    /// # use kube::{Api, Client, Error, ResourceExt};
    /// # use std::sync::Arc;
    /// # async fn reconcile(_: Arc<Deployment>, _: Arc<()>) -> Result<Action, Error> { Ok(Action::await_change()) }
    /// # fn error_policy(_: Arc<Deployment>, _: &kube::Error, _: Arc<()>) -> Action { Action::await_change() }
    /// # async fn doc(client: kube::Client) {
    /// let api: Api<Deployment> = Api::default_namespaced(client);
    /// let (reader, writer) = reflector::store();
    /// let deploys = reflector(writer, watcher(api, watcher::Config::default()))
    ///     .applied_objects()
    ///     .predicate_filter(predicates::generation);
    ///
    /// Controller::for_stream(deploys, reader)
    ///     .run(reconcile, error_policy, Arc::new(()))
    ///     .for_each(|_| std::future::ready(()))
    ///     .await;
    /// # }
    /// ```
    ///
    /// Prefer [`Controller::new`] if you do not need to share the stream, or do not need pre-filtering.
    #[cfg(feature = "unstable-runtime-stream-control")]
    pub fn for_stream(
        trigger: impl Stream<Item = Result<K, watcher::Error>> + Send + 'static,
        reader: Store<K>,
    ) -> Self
    where
        K::DynamicType: Default,
    {
        Self::for_stream_with(trigger, reader, Default::default())
    }

    /// Create a Controller for a resource `K` from a stream of `K` objects
    ///
    /// Same as [`Controller::new`], but instead of an `Api`, a stream of resources is used.
    /// This allows for customized and pre-filtered watch streams to be used as a trigger,
    /// as well as sharing input streams between multiple controllers.
    ///
    /// **NB**: This is constructor requires an [`unstable`](https://github.com/kube-rs/kube/blob/main/kube-runtime/Cargo.toml#L17-L21) feature.
    ///
    /// Prefer [`Controller::new`] if you do not need to share the stream, or do not need pre-filtering.
    ///
    /// This variant constructor is for [`dynamic`] types found through discovery. Prefer [`Controller::for_stream`] for static types.
    ///
    /// [`dynamic`]: kube_client::core::dynamic
    #[cfg(feature = "unstable-runtime-stream-control")]
    pub fn for_stream_with(
        trigger: impl Stream<Item = Result<K, watcher::Error>> + Send + 'static,
        reader: Store<K>,
        dyntype: K::DynamicType,
    ) -> Self {
        let mut trigger_selector = stream::SelectAll::new();
        let self_watcher = trigger_self(trigger, dyntype.clone()).boxed();
        trigger_selector.push(self_watcher);
        Self {
            trigger_selector,
            trigger_backoff: Box::new(watcher::default_backoff()),
            graceful_shutdown_selector: vec![
                // Fallback future, ensuring that we never terminate if no additional futures are added to the selector
                future::pending().boxed(),
            ],
            forceful_shutdown_selector: vec![
                // Fallback future, ensuring that we never terminate if no additional futures are added to the selector
                future::pending().boxed(),
            ],
            dyntype,
            reader,
        }
    }

    /// Specify the backoff policy for "trigger" watches
    ///
    /// This includes the core watch, as well as auxilary watches introduced by [`Self::owns`] and [`Self::watches`].
    ///
    /// The [`default_backoff`](crate::watcher::default_backoff) follows client-go conventions,
    /// but can be overridden by calling this method.
    #[must_use]
    pub fn trigger_backoff(mut self, backoff: impl Backoff + Send + 'static) -> Self {
        self.trigger_backoff = Box::new(backoff);
        self
    }

    /// Retrieve a copy of the reader before starting the controller
    pub fn store(&self) -> Store<K> {
        self.reader.clone()
    }

    /// Specify `Child` objects which `K` owns and should be watched
    ///
    /// Takes an [`Api`] object that determines how the `Controller` listens for changes to the `Child`.
    /// All owned `Child` objects **must** contain an [`OwnerReference`] pointing back to a `K`.
    ///
    /// The [`watcher::Config`] controls the subset of `Child` objects that you want the [`Api`]
    /// to watch - in the Api's configured scope - and receive reconcile events for.
    /// To watch the full set of `Child` objects in the given `Api` scope, you can use [`watcher::Config::default`].
    ///
    /// [`OwnerReference`]: k8s_openapi::apimachinery::pkg::apis::meta::v1::OwnerReference
    #[must_use]
    pub fn owns<
        Child: Clone + Resource<DynamicType = ()> + DeserializeOwned + Debug + Send + 'static,
    >(
        self,
        api: Api<Child>,
        wc: Config,
    ) -> Self {
        self.owns_with(api, (), wc)
    }

    /// Specify `Child` objects which `K` owns and should be watched
    ///
    /// Same as [`Controller::owns`], but accepts a `DynamicType` so it can be used with dynamic resources.
    #[must_use]
    pub fn owns_with<Child: Clone + Resource + DeserializeOwned + Debug + Send + 'static>(
        mut self,
        api: Api<Child>,
        dyntype: Child::DynamicType,
        wc: Config,
    ) -> Self
    where
        Child::DynamicType: Debug + Eq + Hash + Clone,
    {
<<<<<<< HEAD
        let child_watcher = trigger_owners(
            watcher(api, lp).touched_objects(),
            self.dyntype.clone(),
            dyntype,
        );
=======
        // TODO: call owns_stream_with when it's stable
        let child_watcher = trigger_owners(watcher(api, wc).touched_objects(), self.dyntype.clone(), dyntype);
        self.trigger_selector.push(child_watcher.boxed());
        self
    }

    /// Trigger the reconciliation process for a stream of `Child` objects of the owner `K`
    ///
    /// Same as [`Controller::owns`], but instead of an `Api`, a stream of resources is used.
    /// This allows for customized and pre-filtered watch streams to be used as a trigger,
    /// as well as sharing input streams between multiple controllers.
    ///
    /// **NB**: This is constructor requires an [`unstable`](https://github.com/kube-rs/kube/blob/main/kube-runtime/Cargo.toml#L17-L21) feature.
    ///
    /// Watcher streams passed in here should be filtered first through `touched_objects`.
    ///
    /// # Example:
    ///
    /// ```no_run
    /// # use futures::StreamExt;
    /// # use k8s_openapi::api::core::v1::ConfigMap;
    /// # use k8s_openapi::api::apps::v1::StatefulSet;
    /// # use kube::runtime::controller::Action;
    /// # use kube::runtime::{predicates, watcher, Controller, WatchStreamExt};
    /// # use kube::{Api, Client, Error, ResourceExt};
    /// # use std::sync::Arc;
    /// # type CustomResource = ConfigMap;
    /// # async fn reconcile(_: Arc<CustomResource>, _: Arc<()>) -> Result<Action, Error> { Ok(Action::await_change()) }
    /// # fn error_policy(_: Arc<CustomResource>, _: &kube::Error, _: Arc<()>) -> Action { Action::await_change() }
    /// # async fn doc(client: kube::Client) {
    /// let sts_stream = watcher(Api::<StatefulSet>::all(client.clone()), watcher::Config::default())
    ///     .touched_objects()
    ///     .predicate_filter(predicates::generation);
    ///
    /// Controller::new(Api::<CustomResource>::all(client), watcher::Config::default())
    ///     .owns_stream(sts_stream)
    ///     .run(reconcile, error_policy, Arc::new(()))
    ///     .for_each(|_| std::future::ready(()))
    ///     .await;
    /// # }
    /// ```
    #[cfg(feature = "unstable-runtime-stream-control")]
    #[must_use]
    pub fn owns_stream<Child: Resource<DynamicType = ()> + Send + 'static>(
        self,
        trigger: impl Stream<Item = Result<Child, watcher::Error>> + Send + 'static,
    ) -> Self {
        self.owns_stream_with(trigger, ())
    }

    /// Trigger the reconciliation process for a stream of `Child` objects of the owner `K`
    ///
    /// Same as [`Controller::owns`], but instead of an `Api`, a stream of resources is used.
    /// This allows for customized and pre-filtered watch streams to be used as a trigger,
    /// as well as sharing input streams between multiple controllers.
    ///
    /// **NB**: This is constructor requires an [`unstable`](https://github.com/kube-rs/kube/blob/main/kube-runtime/Cargo.toml#L17-L21) feature.
    ///
    /// Same as [`Controller::owns_stream`], but accepts a `DynamicType` so it can be used with dynamic resources.
    #[cfg(feature = "unstable-runtime-stream-control")]
    #[must_use]
    pub fn owns_stream_with<Child: Resource + Send + 'static>(
        mut self,
        trigger: impl Stream<Item = Result<Child, watcher::Error>> + Send + 'static,
        dyntype: Child::DynamicType,
    ) -> Self
    where
        Child::DynamicType: Debug + Eq + Hash + Clone,
    {
        let child_watcher = trigger_owners(trigger, self.dyntype.clone(), dyntype);
>>>>>>> 465ec9db
        self.trigger_selector.push(child_watcher.boxed());
        self
    }

    /// Specify `Watched` object which `K` has a custom relation to and should be watched
    ///
    /// To define the `Watched` relation with `K`, you **must** define a custom relation mapper, which,
    /// when given a `Watched` object, returns an option or iterator of relevant `ObjectRef<K>` to reconcile.
    ///
    /// If the relation `K` has to `Watched` is that `K` owns `Watched`, consider using [`Controller::owns`].
    ///
    /// Takes an [`Api`] object that determines how the `Controller` listens for changes to the `Watched`.
    ///
    /// The [`watcher::Config`] controls the subset of `Watched` objects that you want the [`Api`]
    /// to watch - in the Api's configured scope - and run through the custom mapper.
    /// To watch the full set of `Watched` objects in given the `Api` scope, you can use [`watcher::Config::default`].
    ///
    /// # Example
    ///
    /// Tracking cross cluster references using the [Operator-SDK] annotations.
    ///
    /// ```
    /// # use kube::runtime::{Controller, controller::Action, reflector::ObjectRef, watcher};
    /// # use kube::{Api, ResourceExt};
    /// # use k8s_openapi::api::core::v1::{ConfigMap, Namespace};
    /// # use futures::StreamExt;
    /// # use std::sync::Arc;
    /// # type WatchedResource = Namespace;
    /// # struct Context;
    /// # async fn reconcile(_: Arc<ConfigMap>, _: Arc<Context>) -> Result<Action, kube::Error> {
    /// #     Ok(Action::await_change())
    /// # };
    /// # fn error_policy(_: Arc<ConfigMap>, _: &kube::Error, _: Arc<Context>) -> Action {
    /// #     Action::await_change()
    /// # }
    /// # async fn doc(client: kube::Client) -> Result<(), Box<dyn std::error::Error>> {
    /// # let memcached = Api::<ConfigMap>::all(client.clone());
    /// # let context = Arc::new(Context);
    /// Controller::new(memcached, watcher::Config::default())
    ///     .watches(
    ///         Api::<WatchedResource>::all(client.clone()),
    ///         watcher::Config::default(),
    ///         |ar| {
    ///             let prt = ar
    ///                 .annotations()
    ///                 .get("operator-sdk/primary-resource-type")
    ///                 .map(String::as_str);
    ///
    ///             if prt != Some("Memcached.cache.example.com") {
    ///                 return None;
    ///             }
    ///
    ///             let (namespace, name) = ar
    ///                 .annotations()
    ///                 .get("operator-sdk/primary-resource")?
    ///                 .split_once('/')?;
    ///
    ///             Some(ObjectRef::new(name).within(namespace))
    ///         }
    ///     )
    ///     .run(reconcile, error_policy, context)
    ///     .for_each(|_| futures::future::ready(()))
    ///     .await;
    /// # Ok(())
    /// # }
    /// ```
    ///
    /// [Operator-SDK]: https://sdk.operatorframework.io/docs/building-operators/ansible/reference/retroactively-owned-resources/
    #[must_use]
    pub fn watches<Other, I>(
        self,
        api: Api<Other>,
        wc: Config,
        mapper: impl Fn(Other) -> I + Sync + Send + 'static,
    ) -> Self
    where
        Other: Clone + Resource + DeserializeOwned + Debug + Send + 'static,
        Other::DynamicType: Default + Debug + Clone + Eq + Hash,
        I: 'static + IntoIterator<Item = ObjectRef<K>>,
        I::IntoIter: Send,
    {
        self.watches_with(api, Default::default(), wc, mapper)
    }

    /// Specify `Watched` object which `K` has a custom relation to and should be watched
    ///
    /// Same as [`Controller::watches`], but accepts a `DynamicType` so it can be used with dynamic resources.
    #[must_use]
    pub fn watches_with<Other, I>(
        mut self,
        api: Api<Other>,
        dyntype: Other::DynamicType,
        wc: Config,
        mapper: impl Fn(Other) -> I + Sync + Send + 'static,
    ) -> Self
    where
        Other: Clone + Resource + DeserializeOwned + Debug + Send + 'static,
        I: 'static + IntoIterator<Item = ObjectRef<K>>,
        I::IntoIter: Send,
        Other::DynamicType: Debug + Clone + Eq + Hash,
    {
        let other_watcher = trigger_others(watcher(api, wc).touched_objects(), mapper, dyntype);
        self.trigger_selector.push(other_watcher.boxed());
        self
    }

    /// Trigger the reconciliation process for a stream of `Other` objects related to a `K`
    ///
    /// Same as [`Controller::watches`], but instead of an `Api`, a stream of resources is used.
    /// This allows for customized and pre-filtered watch streams to be used as a trigger,
    /// as well as sharing input streams between multiple controllers.
    ///
    /// **NB**: This is constructor requires an [`unstable`](https://github.com/kube-rs/kube/blob/main/kube-runtime/Cargo.toml#L17-L21) feature.
    ///
    /// Watcher streams passed in here should be filtered first through `touched_objects`.
    ///
    /// # Example:
    ///
    /// ```no_run
    /// # use futures::StreamExt;
    /// # use k8s_openapi::api::core::v1::ConfigMap;
    /// # use k8s_openapi::api::apps::v1::DaemonSet;
    /// # use kube::runtime::controller::Action;
    /// # use kube::runtime::{predicates, reflector::ObjectRef, watcher, Controller, WatchStreamExt};
    /// # use kube::{Api, Client, Error, ResourceExt};
    /// # use std::sync::Arc;
    /// # type CustomResource = ConfigMap;
    /// # async fn reconcile(_: Arc<CustomResource>, _: Arc<()>) -> Result<Action, Error> { Ok(Action::await_change()) }
    /// # fn error_policy(_: Arc<CustomResource>, _: &kube::Error, _: Arc<()>) -> Action { Action::await_change() }
    /// fn mapper(_: DaemonSet) -> Option<ObjectRef<CustomResource>> { todo!() }
    /// # async fn doc(client: kube::Client) {
    /// let api: Api<DaemonSet> = Api::all(client.clone());
    /// let cr: Api<CustomResource> = Api::all(client.clone());
    /// let daemons = watcher(api, watcher::Config::default())
    ///     .touched_objects()
    ///     .predicate_filter(predicates::generation);
    ///
    /// Controller::new(cr, watcher::Config::default())
    ///     .watches_stream(daemons, mapper)
    ///     .run(reconcile, error_policy, Arc::new(()))
    ///     .for_each(|_| std::future::ready(()))
    ///     .await;
    /// # }
    /// ```
    #[cfg(feature = "unstable-runtime-stream-control")]
    #[must_use]
    pub fn watches_stream<Other, I>(
        self,
        trigger: impl Stream<Item = Result<Other, watcher::Error>> + Send + 'static,
        mapper: impl Fn(Other) -> I + Sync + Send + 'static,
    ) -> Self
    where
        Other: Clone + Resource + DeserializeOwned + Debug + Send + 'static,
        Other::DynamicType: Default + Debug + Clone,
        I: 'static + IntoIterator<Item = ObjectRef<K>>,
        I::IntoIter: Send,
    {
        self.watches_stream_with(trigger, mapper, Default::default())
    }

    /// Trigger the reconciliation process for a stream of `Other` objects related to a `K`
    ///
    /// Same as [`Controller::owns`], but instead of an `Api`, a stream of resources is used.
    /// This allows for customized and pre-filtered watch streams to be used as a trigger,
    /// as well as sharing input streams between multiple controllers.
    ///
    /// **NB**: This is constructor requires an [`unstable`](https://github.com/kube-rs/kube/blob/main/kube-runtime/Cargo.toml#L17-L21) feature.
    ///
    /// Same as [`Controller::watches_stream`], but accepts a `DynamicType` so it can be used with dynamic resources.
    #[cfg(feature = "unstable-runtime-stream-control")]
    #[must_use]
    pub fn watches_stream_with<Other, I>(
        mut self,
        trigger: impl Stream<Item = Result<Other, watcher::Error>> + Send + 'static,
        mapper: impl Fn(Other) -> I + Sync + Send + 'static,
        dyntype: Other::DynamicType,
    ) -> Self
    where
        Other: Clone + Resource + DeserializeOwned + Debug + Send + 'static,
        Other::DynamicType: Debug + Clone,
        I: 'static + IntoIterator<Item = ObjectRef<K>>,
        I::IntoIter: Send,
    {
        let other_watcher = trigger_others(trigger, mapper, dyntype);
        self.trigger_selector.push(other_watcher.boxed());
        self
    }

    /// Trigger a reconciliation for all managed objects whenever `trigger` emits a value
    ///
    /// For example, this can be used to reconcile all objects whenever the controller's configuration changes.
    ///
    /// To reconcile all objects when a new line is entered:
    ///
    /// ```
    /// # async {
    /// use futures::stream::StreamExt;
    /// use k8s_openapi::api::core::v1::ConfigMap;
    /// use kube::{
    ///     Client,
    ///     api::{Api, ResourceExt},
    ///     runtime::{
    ///         controller::{Controller, Action},
    ///         watcher,
    ///     },
    /// };
    /// use std::{convert::Infallible, io::BufRead, sync::Arc};
    /// let (mut reload_tx, reload_rx) = futures::channel::mpsc::channel(0);
    /// // Using a regular background thread since tokio::io::stdin() doesn't allow aborting reads,
    /// // and its worker prevents the Tokio runtime from shutting down.
    /// std::thread::spawn(move || {
    ///     for _ in std::io::BufReader::new(std::io::stdin()).lines() {
    ///         let _ = reload_tx.try_send(());
    ///     }
    /// });
    /// Controller::new(
    ///     Api::<ConfigMap>::all(Client::try_default().await.unwrap()),
    ///     watcher::Config::default(),
    /// )
    /// .reconcile_all_on(reload_rx.map(|_| ()))
    /// .run(
    ///     |o, _| async move {
    ///         println!("Reconciling {}", o.name_any());
    ///         Ok(Action::await_change())
    ///     },
    ///     |_object: Arc<ConfigMap>, err: &Infallible, _| Err(err).unwrap(),
    ///     Arc::new(()),
    /// );
    /// # };
    /// ```
    ///
    /// This can be called multiple times, in which case they are additive; reconciles are scheduled whenever *any* [`Stream`] emits a new item.
    ///
    /// If a [`Stream`] is terminated (by emitting [`None`]) then the [`Controller`] keeps running, but the [`Stream`] stops being polled.
    #[must_use]
    pub fn reconcile_all_on(
        mut self,
        trigger: impl Stream<Item = ()> + Send + Sync + 'static,
    ) -> Self {
        let store = self.store();
        let dyntype = self.dyntype.clone();
        self.trigger_selector.push(
            trigger
                .flat_map(move |()| {
                    let dyntype = dyntype.clone();
                    stream::iter(store.state().into_iter().map(move |obj| {
                        Ok(ReconcileRequest {
                            obj_ref: ObjectRef::from_obj_with(&*obj, dyntype.clone()),
                            reason: ReconcileReason::BulkReconcile,
                        })
                    }))
                })
                .boxed(),
        );
        self
    }

    /// Trigger the reconciliation process for a managed object `ObjectRef<K>` whenever `trigger` emits a value
    ///
    /// For example, this can be used to watch resources once and use the stream to trigger reconciliation and also keep a cache of those objects.
    /// That way it's possible to use this up to date cache instead of querying Kubernetes to access those resources
    ///
    /// # Example:
    ///
    /// ```no_run
    /// # async {
    /// # use futures::{StreamExt, TryStreamExt};
    /// # use k8s_openapi::api::core::v1::{ConfigMap, Pod};
    /// # use kube::api::Api;
    /// # use kube::runtime::controller::Action;
    /// # use kube::runtime::reflector::{ObjectRef, Store};
    /// # use kube::runtime::{reflector, watcher, Controller, WatchStreamExt};
    /// # use kube::runtime::watcher::Config;
    /// # use kube::{Client, Error, ResourceExt};
    /// # use std::future;
    /// # use std::sync::Arc;
    /// #
    /// # let client: Client = todo!();
    /// # async fn reconcile(_: Arc<ConfigMap>, _: Arc<Store<Pod>>) -> Result<Action, Error> { Ok(Action::await_change()) }
    /// # fn error_policy(_: Arc<ConfigMap>, _: &kube::Error, _: Arc<Store<Pod>>) -> Action { Action::await_change() }
    /// #
    /// // Store can be used in the reconciler instead of querying Kube
    /// let (pod_store, writer) = reflector::store();
    /// let pod_stream = reflector(
    ///     writer,
    ///     watcher(Api::<Pod>::all(client.clone()), Config::default()),
    /// )
    /// .applied_objects()
    /// // Map to the relevant `ObjectRef<K>` to reconcile
    /// .map_ok(|pod| ObjectRef::new(&format!("{}-cm", pod.name_any())).within(&pod.namespace().unwrap()));
    ///
    /// Controller::new(Api::<ConfigMap>::all(client), Config::default())
    ///     .reconcile_on(pod_stream)
    ///     // The store can be re-used between controllers and even inspected from the reconciler through [Context]
    ///     .run(reconcile, error_policy, Arc::new(pod_store))
    ///     .for_each(|_| future::ready(()))
    ///     .await;
    /// # };
    /// ```
    #[cfg(feature = "unstable-runtime-reconcile-on")]
    #[must_use]
    pub fn reconcile_on(
        mut self,
        trigger: impl Stream<Item = Result<ObjectRef<K>, watcher::Error>> + Send + 'static,
    ) -> Self {
        self.trigger_selector.push(
            trigger
                .map_ok(move |obj| ReconcileRequest {
                    obj_ref: obj,
                    reason: ReconcileReason::Unknown,
                })
                .boxed(),
        );
        self
    }

    /// Start a graceful shutdown when `trigger` resolves. Once a graceful shutdown has been initiated:
    ///
    /// - No new reconciliations are started from the scheduler
    /// - The underlying Kubernetes watch is terminated
    /// - All running reconciliations are allowed to finish
    /// - [`Controller::run`]'s [`Stream`] terminates once all running reconciliations are done.
    ///
    /// For example, to stop the reconciler whenever the user presses Ctrl+C:
    ///
    /// ```rust
    /// # async {
    /// use futures::future::FutureExt;
    /// use k8s_openapi::api::core::v1::ConfigMap;
    /// use kube::{Api, Client, ResourceExt};
    /// use kube_runtime::{
    ///     controller::{Controller, Action},
    ///     watcher,  
    /// };
    /// use std::{convert::Infallible, sync::Arc};
    /// Controller::new(
    ///     Api::<ConfigMap>::all(Client::try_default().await.unwrap()),
    ///     watcher::Config::default(),
    /// )
    /// .graceful_shutdown_on(tokio::signal::ctrl_c().map(|_| ()))
    /// .run(
    ///     |o, _| async move {
    ///         println!("Reconciling {}", o.name_any());
    ///         Ok(Action::await_change())
    ///     },
    ///     |_, err: &Infallible, _| Err(err).unwrap(),
    ///     Arc::new(()),
    /// );
    /// # };
    /// ```
    ///
    /// This can be called multiple times, in which case they are additive; the [`Controller`] starts to terminate
    /// as soon as *any* [`Future`] resolves.
    #[must_use]
    pub fn graceful_shutdown_on(
        mut self,
        trigger: impl Future<Output = ()> + Send + Sync + 'static,
    ) -> Self {
        self.graceful_shutdown_selector.push(trigger.boxed());
        self
    }

    /// Initiate graceful shutdown on Ctrl+C or SIGTERM (on Unix), waiting for all reconcilers to finish.
    ///
    /// Once a graceful shutdown has been initiated, Ctrl+C (or SIGTERM) can be sent again
    /// to request a forceful shutdown (requesting that all reconcilers abort on the next yield point).
    ///
    /// NOTE: On Unix this leaves the default handlers for SIGINT and SIGTERM disabled after the [`Controller`] has
    /// terminated. If you run this in a process containing more tasks than just the [`Controller`], ensure that
    /// all other tasks either terminate when the [`Controller`] does, that they have their own signal handlers,
    /// or use [`Controller::graceful_shutdown_on`] to manage your own shutdown strategy.
    ///
    /// NOTE: If developing a Windows service then you need to listen to its lifecycle events instead, and hook that into
    /// [`Controller::graceful_shutdown_on`].
    ///
    /// NOTE: [`Controller::run`] terminates as soon as a forceful shutdown is requested, but leaves the reconcilers running
    /// in the background while they terminate. This will block [`tokio::runtime::Runtime`] termination until they actually terminate,
    /// unless you run [`std::process::exit`] afterwards.
    #[must_use]
    pub fn shutdown_on_signal(mut self) -> Self {
        async fn shutdown_signal() {
            futures::future::select(
                tokio::signal::ctrl_c().map(|_| ()).boxed(),
                #[cfg(unix)]
                tokio::signal::unix::signal(tokio::signal::unix::SignalKind::terminate())
                    .unwrap()
                    .recv()
                    .map(|_| ())
                    .boxed(),
                // Assume that ctrl_c is enough on non-Unix platforms (such as Windows)
                #[cfg(not(unix))]
                futures::future::pending::<()>(),
            )
            .await;
        }

        let (graceful_tx, graceful_rx) = channel::oneshot::channel();
        self.graceful_shutdown_selector
            .push(graceful_rx.map(|_| ()).boxed());
        self.forceful_shutdown_selector.push(
            async {
                tracing::info!("press ctrl+c to shut down gracefully");
                shutdown_signal().await;
                if let Ok(()) = graceful_tx.send(()) {
                    tracing::info!(
                        "graceful shutdown requested, press ctrl+c again to force shutdown"
                    );
                } else {
                    tracing::info!(
                        "graceful shutdown already requested, press ctrl+c again to force shutdown"
                    );
                }
                shutdown_signal().await;
                tracing::info!("forced shutdown requested");
            }
            .boxed(),
        );
        self
    }

    /// Consume all the parameters of the Controller and start the applier stream
    ///
    /// This creates a stream from all builder calls and starts an applier with
    /// a specified `reconciler` and `error_policy` callbacks. Each of these will be called
    /// with a configurable `context`.
    pub fn run<ReconcilerFut, Ctx>(
        self,
        mut reconciler: impl FnMut(Arc<K>, Arc<Ctx>) -> ReconcilerFut,
        error_policy: impl Fn(Arc<K>, &ReconcilerFut::Error, Arc<Ctx>) -> Action,
        context: Arc<Ctx>,
    ) -> impl Stream<Item = Result<(ObjectRef<K>, Action), Error<ReconcilerFut::Error, watcher::Error>>>
    where
        K::DynamicType: Debug + Unpin,
        ReconcilerFut: TryFuture<Ok = Action> + Send + 'static,
        ReconcilerFut::Error: std::error::Error + Send + 'static,
    {
        applier(
            move |obj, ctx| {
                CancelableJoinHandle::spawn(
                    reconciler(obj, ctx).into_future().in_current_span(),
                    &Handle::current(),
                )
            },
            error_policy,
            context,
            self.reader,
            StreamBackoff::new(self.trigger_selector, self.trigger_backoff)
                .take_until(future::select_all(self.graceful_shutdown_selector)),
        )
        .take_until(futures::future::select_all(self.forceful_shutdown_selector))
    }
}

#[cfg(test)]
mod tests {
    use std::{convert::Infallible, sync::Arc, time::Duration};

    use super::{Action, APPLIER_REQUEUE_BUF_SIZE};
    use crate::{
        applier,
        reflector::{self, ObjectRef},
        watcher::{self, metadata_watcher, watcher, Event},
        Controller,
    };
    use futures::{pin_mut, Stream, StreamExt, TryStreamExt};
    use k8s_openapi::api::core::v1::ConfigMap;
    use kube_client::{core::ObjectMeta, Api, Resource};
    use serde::de::DeserializeOwned;
    use tokio::time::timeout;

    fn assert_send<T: Send>(x: T) -> T {
        x
    }

    // Used to typecheck that a type T is a generic type that implements Stream
    // and returns a WatchEvent generic over a resource `K`
    fn assert_stream<T, K>(x: T) -> T
    where
        T: Stream<Item = watcher::Result<Event<K>>> + Send,
        K: Resource + Clone + DeserializeOwned + std::fmt::Debug + Send + 'static,
    {
        x
    }

    fn mock_type<T>() -> T {
        unimplemented!(
            "mock_type is not supposed to be called, only used for filling holes in type assertions"
        )
    }

    // not #[test] because we don't want to actually run it, we just want to assert that it typechecks
    #[allow(dead_code, unused_must_use)]
    fn test_controller_should_be_send() {
        assert_send(
            Controller::new(mock_type::<Api<ConfigMap>>(), Default::default()).run(
                |_, _| async { Ok(mock_type::<Action>()) },
                |_: Arc<ConfigMap>, _: &std::io::Error, _| mock_type::<Action>(),
                Arc::new(()),
            ),
        );
    }

    // not #[test] because we don't want to actually run it, we just want to
    // assert that it typechecks
    //
    // will check return types for `watcher` and `watch_metadata` do not drift
    // given an arbitrary K that implements `Resource` (e.g ConfigMap)
    #[allow(dead_code, unused_must_use)]
    fn test_watcher_stream_type_drift() {
        assert_stream(watcher(mock_type::<Api<ConfigMap>>(), Default::default()));
        assert_stream(metadata_watcher(
            mock_type::<Api<ConfigMap>>(),
            Default::default(),
        ));
    }

    #[tokio::test]
    async fn applier_must_not_deadlock_if_reschedule_buffer_fills() {
        // This tests that `applier` handles reschedule queue backpressure correctly, by trying to flood it with no-op reconciles
        // This is intended to avoid regressing on https://github.com/kube-rs/kube/issues/926

        // Assume that we can keep APPLIER_REQUEUE_BUF_SIZE flooded if we have 100x the number of objects "in rotation"
        // On my (@nightkr)'s 3900X I can reliably trigger this with 10x, but let's have some safety margin to avoid false negatives
        let items = APPLIER_REQUEUE_BUF_SIZE * 50;
        // Assume that everything's OK if we can reconcile every object 3 times on average
        let reconciles = items * 3;

        let (queue_tx, queue_rx) = futures::channel::mpsc::unbounded::<ObjectRef<ConfigMap>>();
        let (store_rx, mut store_tx) = reflector::store();
        let applier = applier(
            |obj, _| {
                Box::pin(async move {
                    // Try to flood the rescheduling buffer buffer by just putting it back in the queue immediately
                    println!("reconciling {:?}", obj.metadata.name);
                    Ok(Action::requeue(Duration::ZERO))
                })
            },
            |_: Arc<ConfigMap>, _: &Infallible, _| todo!(),
            Arc::new(()),
            store_rx,
            queue_rx.map(Result::<_, Infallible>::Ok),
        );
        pin_mut!(applier);
        for i in 0..items {
            let obj = ConfigMap {
                metadata: ObjectMeta {
                    name: Some(format!("cm-{i}")),
                    namespace: Some("default".to_string()),
                    ..Default::default()
                },
                ..Default::default()
            };
            store_tx.apply_watcher_event(&watcher::Event::Applied(obj.clone()));
            queue_tx.unbounded_send(ObjectRef::from_obj(&obj)).unwrap();
        }

        timeout(
            Duration::from_secs(10),
            applier
                .as_mut()
                .take(reconciles)
                .try_for_each(|_| async { Ok(()) }),
        )
        .await
        .expect("test timeout expired, applier likely deadlocked")
        .unwrap();

        // Do an orderly shutdown to ensure that no individual reconcilers are stuck
        drop(queue_tx);
        timeout(
            Duration::from_secs(10),
            applier.try_for_each(|_| async { Ok(()) }),
        )
        .await
        .expect("applier cleanup timeout expired, individual reconciler likely deadlocked?")
        .unwrap();
    }
}<|MERGE_RESOLUTION|>--- conflicted
+++ resolved
@@ -8,24 +8,15 @@
         ObjectRef,
     },
     scheduler::{scheduler, ScheduleRequest},
-<<<<<<< HEAD
-    utils::{
-        trystream_try_via, CancelableJoinHandle, KubeRuntimeStreamExt, StreamBackoff,
-        WatchStreamExt,
-    },
-    watcher::{self, watcher},
-=======
     utils::{trystream_try_via, CancelableJoinHandle, KubeRuntimeStreamExt, StreamBackoff, WatchStreamExt},
     watcher::{self, watcher, Config},
->>>>>>> 465ec9db
 };
 use backoff::backoff::Backoff;
 use derivative::Derivative;
 use futures::{
     channel,
     future::{self, BoxFuture},
-    ready, stream, Future, FutureExt, Stream, StreamExt, TryFuture, TryFutureExt, TryStream,
-    TryStreamExt,
+    ready, stream, Future, FutureExt, Stream, StreamExt, TryFuture, TryFutureExt, TryStream, TryStreamExt,
 };
 use kube_client::api::{Api, DynamicObject, Resource};
 use pin_project::pin_project;
@@ -89,9 +80,7 @@
     /// frequent changes to the underlying object, or some other hook to retain eventual consistency.
     #[must_use]
     pub fn await_change() -> Self {
-        Self {
-            requeue_after: None,
-        }
+        Self { requeue_after: None }
     }
 }
 
@@ -180,22 +169,9 @@
         meta.owner_references
             .into_iter()
             .flatten()
-<<<<<<< HEAD
-            .filter_map(move |owner| {
-                ObjectRef::from_owner_ref(ns.as_deref(), &owner, owner_type.clone())
-            })
-            .map(move |owner_ref| ReconcileRequest {
-                obj_ref: owner_ref,
-                reason: ReconcileReason::RelatedObjectUpdated {
-                    obj_ref: Box::new(child_ref.clone()),
-                },
-            })
-    })
-=======
             .filter_map(move |owner| ObjectRef::from_owner_ref(ns.as_deref(), &owner, owner_type.clone()))
     };
     trigger_others(stream, mapper, child_type)
->>>>>>> 465ec9db
 }
 
 /// A request to reconcile an object, annotated with why that request was made.
@@ -230,15 +206,11 @@
 pub enum ReconcileReason {
     Unknown,
     ObjectUpdated,
-    RelatedObjectUpdated {
-        obj_ref: Box<ObjectRef<DynamicObject>>,
-    },
+    RelatedObjectUpdated { obj_ref: Box<ObjectRef<DynamicObject>> },
     ReconcilerRequestedRetry,
     ErrorPolicyRequestedRetry,
     BulkReconcile,
-    Custom {
-        reason: String,
-    },
+    Custom { reason: String },
 }
 
 impl Display for ReconcileReason {
@@ -251,9 +223,7 @@
             }
             ReconcileReason::BulkReconcile => f.write_str("bulk reconcile requested"),
             ReconcileReason::ReconcilerRequestedRetry => f.write_str("reconciler requested retry"),
-            ReconcileReason::ErrorPolicyRequestedRetry => {
-                f.write_str("error policy requested retry")
-            }
+            ReconcileReason::ErrorPolicyRequestedRetry => f.write_str("error policy requested retry"),
             ReconcileReason::Custom { reason } => f.write_str(reason),
         }
     }
@@ -346,9 +316,7 @@
                             .instrument(reconciler_span)
                             .left_future()
                     }
-                    None => {
-                        future::err(Error::ObjectNotFound(request.obj_ref.erase())).right_future()
-                    }
+                    None => future::err(Error::ObjectNotFound(request.obj_ref.erase())).right_future(),
                 }
             })
             .on_complete(async { tracing::debug!("applier runner terminated") })
@@ -390,12 +358,7 @@
         let reconciler_finished_at = Instant::now();
 
         let (action, reschedule_reason) = result.as_ref().map_or_else(
-            |err| {
-                (
-                    error_policy(err),
-                    ReconcileReason::ErrorPolicyRequestedRetry,
-                )
-            },
+            |err| (error_policy(err), ReconcileReason::ErrorPolicyRequestedRetry),
             |action| (action.clone(), ReconcileReason::ReconcilerRequestedRetry),
         );
 
@@ -518,8 +481,7 @@
     K::DynamicType: Eq + Hash,
 {
     // NB: Need to Unpin for stream::select_all
-    trigger_selector:
-        stream::SelectAll<BoxStream<'static, Result<ReconcileRequest<K>, watcher::Error>>>,
+    trigger_selector: stream::SelectAll<BoxStream<'static, Result<ReconcileRequest<K>, watcher::Error>>>,
     trigger_backoff: Box<dyn Backoff + Send>,
     /// [`run`](crate::Controller::run) starts a graceful shutdown when any of these [`Future`]s complete,
     /// refusing to start any new reconciliations but letting any existing ones finish.
@@ -572,10 +534,9 @@
         let reader = writer.as_reader();
         let mut trigger_selector = stream::SelectAll::new();
         let self_watcher = trigger_self(
-<<<<<<< HEAD
             reflector(
                 writer,
-                watcher(owned_api, lp).map_ok(|mut ev| {
+                watcher(main_api, wc).map_ok(|mut ev| {
                     let strip_mf = |o: &mut K| {
                         o.meta_mut().managed_fields = None;
                     };
@@ -588,9 +549,6 @@
                 }),
             )
             .applied_objects(),
-=======
-            reflector(writer, watcher(main_api, wc)).applied_objects(),
->>>>>>> 465ec9db
             dyntype.clone(),
         )
         .boxed();
@@ -722,9 +680,7 @@
     ///
     /// [`OwnerReference`]: k8s_openapi::apimachinery::pkg::apis::meta::v1::OwnerReference
     #[must_use]
-    pub fn owns<
-        Child: Clone + Resource<DynamicType = ()> + DeserializeOwned + Debug + Send + 'static,
-    >(
+    pub fn owns<Child: Clone + Resource<DynamicType = ()> + DeserializeOwned + Debug + Send + 'static>(
         self,
         api: Api<Child>,
         wc: Config,
@@ -745,13 +701,6 @@
     where
         Child::DynamicType: Debug + Eq + Hash + Clone,
     {
-<<<<<<< HEAD
-        let child_watcher = trigger_owners(
-            watcher(api, lp).touched_objects(),
-            self.dyntype.clone(),
-            dyntype,
-        );
-=======
         // TODO: call owns_stream_with when it's stable
         let child_watcher = trigger_owners(watcher(api, wc).touched_objects(), self.dyntype.clone(), dyntype);
         self.trigger_selector.push(child_watcher.boxed());
@@ -822,7 +771,6 @@
         Child::DynamicType: Debug + Eq + Hash + Clone,
     {
         let child_watcher = trigger_owners(trigger, self.dyntype.clone(), dyntype);
->>>>>>> 465ec9db
         self.trigger_selector.push(child_watcher.boxed());
         self
     }
@@ -1058,10 +1006,7 @@
     ///
     /// If a [`Stream`] is terminated (by emitting [`None`]) then the [`Controller`] keeps running, but the [`Stream`] stops being polled.
     #[must_use]
-    pub fn reconcile_all_on(
-        mut self,
-        trigger: impl Stream<Item = ()> + Send + Sync + 'static,
-    ) -> Self {
+    pub fn reconcile_all_on(mut self, trigger: impl Stream<Item = ()> + Send + Sync + 'static) -> Self {
         let store = self.store();
         let dyntype = self.dyntype.clone();
         self.trigger_selector.push(
@@ -1177,10 +1122,7 @@
     /// This can be called multiple times, in which case they are additive; the [`Controller`] starts to terminate
     /// as soon as *any* [`Future`] resolves.
     #[must_use]
-    pub fn graceful_shutdown_on(
-        mut self,
-        trigger: impl Future<Output = ()> + Send + Sync + 'static,
-    ) -> Self {
+    pub fn graceful_shutdown_on(mut self, trigger: impl Future<Output = ()> + Send + Sync + 'static) -> Self {
         self.graceful_shutdown_selector.push(trigger.boxed());
         self
     }
@@ -1227,9 +1169,7 @@
                 tracing::info!("press ctrl+c to shut down gracefully");
                 shutdown_signal().await;
                 if let Ok(()) = graceful_tx.send(()) {
-                    tracing::info!(
-                        "graceful shutdown requested, press ctrl+c again to force shutdown"
-                    );
+                    tracing::info!("graceful shutdown requested, press ctrl+c again to force shutdown");
                 } else {
                     tracing::info!(
                         "graceful shutdown already requested, press ctrl+c again to force shutdown"
