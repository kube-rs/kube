--- conflicted
+++ resolved
@@ -52,7 +52,6 @@
     Ok(())
 }
 
-<<<<<<< HEAD
 // This function lets the app handle an added/modified event from k8s
 fn handle_event(ev: Arc<Event>) -> anyhow::Result<()> {
     info!(
@@ -62,7 +61,6 @@
         ev.involved_object.name.as_ref().unwrap()
     );
     Ok(())
-=======
 fn format_objref(oref: ObjectReference) -> Option<String> {
     Some(format!("{}/{}", oref.kind?, oref.name?))
 }
@@ -74,5 +72,4 @@
         (_, hours, _) if hours > 0 => format!("{hours}h"),
         (_, _, mins) => format!("{mins}m"),
     }
->>>>>>> c3fbe252
 }